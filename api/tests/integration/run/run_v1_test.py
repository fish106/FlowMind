import asyncio
import contextlib
import json
import os
import re
from base64 import b64encode
from typing import Any
from unittest.mock import Mock, patch

import httpx
import pytest
from httpx import AsyncClient, HTTPStatusError
from pytest_httpx import HTTPXMock, IteratorStream
from taskiq import InMemoryBroker

from core.domain.consts import METADATA_KEY_USED_MODEL
from core.domain.models import Model, Provider
from core.domain.models.model_datas_mapping import MODEL_DATAS
from core.domain.models.model_provider_datas_mapping import OPENAI_PROVIDER_DATA
from core.providers.factory.local_provider_factory import LocalProviderFactory
from core.providers.google.google_provider_domain import (
    Candidate,
    CompletionResponse,
    Content,
    Part,
    UsageMetadata,
)
from core.utils.ids import id_uint32
from tests.integration.common import (
    LEGACY_TEST_JWT,
    IntegrationTestClient,
    create_task,
    create_task_without_required_fields,
    create_version,
    extract_stream_chunks,
    fetch_run,
    get_amplitude_requests,
    list_groups,
    mock_gemini_call,
    mock_openai_call,
    mock_vertex_call,
    openai_endpoint,
    result_or_raise,
    run_task_v1,
    stream_run_task_v1,
    task_schema_url,
    wait_for_completed_tasks,
)
from tests.utils import fixture_bytes, fixtures_json, request_json_body


async def test_run_with_metadata(test_client: IntegrationTestClient):
    task = await test_client.create_task()

    test_client.mock_vertex_call(
        publisher="google",
        model="gemini-1.5-pro-002",
        latency=0.01,
    )

    # Run the task the first time
    task_run = await test_client.run_task_v1(
        task,
        task_input={"name": "John", "age": 30},
        model=Model.GEMINI_1_5_PRO_002,
        metadata={"key1": "value1", "key2": "value2"},
    )

    # Check returned cost
    assert task_run["cost_usd"] == pytest.approx(0.000169, abs=1e-6)  # pyright: ignore[reportUnknownMemberType]

    await test_client.wait_for_completed_tasks()

    # Check groups
    groups = (await test_client.get(task_schema_url(task, "groups")))["items"]
    assert len(groups) == 1
    assert groups[0]["properties"]["model"] == "gemini-1.5-pro-002"
    assert "provider" not in groups[0]["properties"]
    assert groups[0]["run_count"] == 1

    # Fetch the task run

    fetched_task_run = await test_client.get(f"/chiefofstaff.ai/agents/greet/runs/{task_run['id']}")

    assert fetched_task_run["metadata"]["workflowai.overhead_seconds"]
    assert fetched_task_run["metadata"]["workflowai.inference_seconds"]

    assert fetched_task_run["metadata"]["key1"] == "value1"
    assert fetched_task_run["metadata"]["key2"] == "value2"
    assert fetched_task_run["metadata"]["workflowai.vertex_api_region"] == "us-central1"
    assert fetched_task_run["metadata"]["workflowai.providers"] == ["google"]
    assert fetched_task_run["metadata"]["workflowai.provider"] == "google"

    await test_client.wait_for_completed_tasks()

    amplitude_requests = await get_amplitude_requests(test_client.httpx_mock)
    assert len(amplitude_requests) == 1
    event = amplitude_requests[0]["events"][0]

    org = await test_client.get("/_/organization/settings")

    assert event["user_id"] == org["tenant"]
    assert event["event_type"] == "org.ran.task"

    # Can't predict the value
    latency_seconds = event["event_properties"]["latency_seconds"]
    assert latency_seconds > 0

    assert event["event_properties"] == {
        "cost_usd": pytest.approx(0.000169, abs=1e-6),  # pyright: ignore[reportUnknownMemberType]
        "group": {
            "few_shot": False,
            "iteration": 1,
            "model": "gemini-1.5-pro-002",
            "temperature": 0.0,
        },
        "input_tokens_count": 110.25,
        "latency_seconds": latency_seconds,  #
        "output_tokens_count": 6.25,
        "task": {
            "id": "greet",
            "schema_id": 1,
            "organization_id": "org_2iPlfJ5X4LwiQybM9qeT00YPdBe",
            "organization_slug": "test-21",
        },
        "tokens_count": 116.5,
        "trigger": "user",
        "user": {
            "client_source": "api",
            "user_email": "guillaume@chiefofstaff.ai",
        },
    }


async def test_decrement_credits(httpx_mock: HTTPXMock, int_api_client: AsyncClient, patched_broker: InMemoryBroker):
    await create_task(int_api_client, patched_broker, httpx_mock)

    org = result_or_raise(await int_api_client.get("/_/organization/settings"))
    assert org["added_credits_usd"] == 10.0
    assert org["current_credits_usd"] == 10.0

    mock_openai_call(httpx_mock)

    await run_task_v1(
        int_api_client,
        task_id="greet",
        task_schema_id=1,
        task_input={"name": "John", "age": 30},
        model="gpt-4o-2024-05-13",
    )

    await wait_for_completed_tasks(patched_broker)

    org = result_or_raise(await int_api_client.get("/_/organization/settings"))
    assert org["added_credits_usd"] == 10.0
    assert org["current_credits_usd"] == 10.0 - 0.000135


async def test_usage_for_per_char_model(
    int_api_client: AsyncClient,
    httpx_mock: HTTPXMock,
    patched_broker: InMemoryBroker,
):
    await create_task(int_api_client, patched_broker, httpx_mock)

    httpx_mock.add_response(
        url="https://us-central1-aiplatform.googleapis.com/v1/projects/worfklowai/locations/us-central1/publishers/google/models/gemini-1.5-pro-002:generateContent",
        json=CompletionResponse(
            candidates=[Candidate(content=Content(role="model", parts=[Part(text='{"greeting": "Hello John!"}')]))],
            usageMetadata=UsageMetadata(promptTokenCount=222, candidatesTokenCount=9, totalTokenCount=231),
        ).model_dump(),
    )

    # Run the task the first time
    task_run = await run_task_v1(
        int_api_client,
        task_id="greet",
        task_schema_id=1,
        task_input={"name": "John", "age": 30},
        model="gemini-1.5-pro-002",
    )

    assert task_run["cost_usd"] == pytest.approx(0.000169, abs=1e-6)  # pyright: ignore[reportUnknownMemberType]
    assert "duration_seconds" in task_run

    await wait_for_completed_tasks(patched_broker)

    # Fetch the task run

    fetched = await int_api_client.get(f"/chiefofstaff.ai/agents/greet/runs/{task_run['id']}")
    assert fetched.status_code == 200
    fetched_task_run = fetched.json()

    llm_completions: list[dict[str, Any]] = fetched_task_run["llm_completions"]
    assert len(llm_completions) == 1
    assert llm_completions[0].get("response") == '{"greeting": "Hello John!"}'
    assert llm_completions[0].get("messages")

    usage: dict[str, Any] | None = llm_completions[0].get("usage")
    assert usage
    assert usage["prompt_token_count"] == 110.25
    assert usage["completion_token_count"] == 25 / 4  # 25 chars / 4
    assert usage["model_context_window_size"] == 2097152  # from model


async def test_usage_for_per_token_model(
    int_api_client: AsyncClient,
    httpx_mock: HTTPXMock,
    patched_broker: InMemoryBroker,
):
    await create_task(int_api_client, patched_broker, httpx_mock)

    mock_vertex_call(
        httpx_mock,
        publisher="meta",
        model="llama3-405b-instruct-maas",
        parts=[{"text": '{"greeting": "Hello John!"}', "inlineData": None}],
        usage={"promptTokenCount": 222, "candidatesTokenCount": 9, "totalTokenCount": 231},
    )

    # Run the task the first time
    task_run = await run_task_v1(
        int_api_client,
        task_id="greet",
        task_schema_id=1,
        task_input={"name": "John", "age": 30},
        version={"provider": "google", "model": "llama-3.1-405b"},
    )

    assert pytest.approx(0.001254, 0.00001) == task_run["cost_usd"]  # pyright: ignore [reportUnknownMemberType]

    await wait_for_completed_tasks(patched_broker)

    # Fetch the task run

    fetched_task_run = result_or_raise(await int_api_client.get(f"/chiefofstaff.ai/agents/greet/runs/{task_run['id']}"))

    llm_completions: list[dict[str, Any]] = fetched_task_run["llm_completions"]
    assert len(llm_completions) == 1
    assert llm_completions[0].get("response") == '{"greeting": "Hello John!"}'
    assert llm_completions[0].get("messages")

    usage: dict[str, Any] | None = llm_completions[0].get("usage")
    assert usage
    assert usage["prompt_token_count"] == 222  # from initial usage
    assert usage["completion_token_count"] == 9  # from initial usage
    assert usage["model_context_window_size"] == 128000  # from model


async def test_cost_for_zero_cost_gemini_experimental_model(
    httpx_mock: HTTPXMock,
    int_api_client: AsyncClient,
    patched_broker: InMemoryBroker,
):
    await create_task(int_api_client, patched_broker, httpx_mock)

    mock_gemini_call(httpx_mock, model="gemini-2.5-pro-exp-03-25")

    task_run = await run_task_v1(
        int_api_client,
        task_id="greet",
        task_schema_id=1,
        task_input={"name": "John", "age": 30},
        model="gemini-2.5-pro-exp-03-25",
    )

    assert task_run["cost_usd"] == 0


async def test_openai_usage(httpx_mock: HTTPXMock, int_api_client: AsyncClient, patched_broker: InMemoryBroker):
    await create_task(int_api_client, patched_broker, httpx_mock)

    mock_openai_call(httpx_mock)

    # Run the task the first time
    task_run = await run_task_v1(
        int_api_client,
        task_id="greet",
        task_schema_id=1,
        task_input={"name": "John", "age": 30},
        model="gpt-4o-2024-05-13",
    )
    await wait_for_completed_tasks(patched_broker)

    fetched_task_run = result_or_raise(await int_api_client.get(f"/chiefofstaff.ai/agents/greet/runs/{task_run['id']}"))

    llm_completions: list[dict[str, Any]] = fetched_task_run["llm_completions"]
    assert len(llm_completions) == 1
    assert llm_completions[0].get("response") == '{"greeting": "Hello James!"}'
    assert llm_completions[0].get("messages")

    usage: dict[str, Any] | None = llm_completions[0].get("usage")
    assert usage
    assert usage["prompt_token_count"] == 10
    assert usage["completion_token_count"] == 11
    assert usage["model_context_window_size"] == 128000  # from model


async def test_openai_usage_with_usage_and_cached_tokens(
    httpx_mock: HTTPXMock,
    int_api_client: AsyncClient,
    patched_broker: InMemoryBroker,
):
    await create_task(int_api_client, patched_broker, httpx_mock)

    mock_openai_call(
        httpx_mock,
        usage={
            "prompt_tokens": 10,
            "prompt_tokens_details": {"cached_tokens": 5},
            "completion_tokens": 11,
            "total_tokens": 21,
        },
    )

    task_run = await run_task_v1(
        int_api_client,
        task_id="greet",
        task_schema_id=1,
        task_input={"name": "John", "age": 30},
        model="gpt-4o-2024-11-20",
    )

    await wait_for_completed_tasks(patched_broker)

    fetched_task_run = result_or_raise(await int_api_client.get(f"/chiefofstaff.ai/agents/greet/runs/{task_run['id']}"))

    llm_completions: list[dict[str, Any]] = fetched_task_run["llm_completions"]
    assert len(llm_completions) == 1
    assert llm_completions[0].get("response") == '{"greeting": "Hello James!"}'
    assert llm_completions[0].get("messages")

    usage: dict[str, Any] | None = llm_completions[0].get("usage")
    assert usage
    assert usage["prompt_token_count"] == 10
    assert usage["completion_token_count"] == 11
    assert usage["prompt_token_count_cached"] == 5
    # 5 * 0.0000025 + 5 * 0.00000125 (50% price for cached tokens)
    assert usage["prompt_cost_usd"] == pytest.approx(0.00001875, abs=1e-10)  # pyright: ignore [reportUnknownMemberType]
    assert usage["completion_cost_usd"] == 0.00011  # 11 * 0.000010
    assert usage["model_context_window_size"] == 128000  # from model


async def test_openai_stream(
    httpx_mock: HTTPXMock,
    int_api_client: AsyncClient,
    patched_broker: InMemoryBroker,
):
    await create_task(int_api_client, patched_broker, httpx_mock)

    httpx_mock.add_response(
        url=openai_endpoint(),
        stream=IteratorStream(
            [
                b'data: {"id":"1","object":"chat.completion.chunk","created":1720404416,"model":"gpt-4o-2024-11-20","system_fingerprint":"fp_44132a4de3","choices":[{"index":0,"delta":{"role":"assistant","content":""},"logprobs":null,',
                b'"finish_reason":null}]}\n\ndata: {"id":"chatcmpl-9iY4Gi66tnBpsuuZ20bUxfiJmXYQC","object":"chat.completion.chunk","created":1720404416,"model":"gpt-4o-2024-11-20","system_fingerprint":"fp_44132a4de3","choices":[{"index":0,"delta":{"content":"{\\n"},"logprobs":null,"finish_reason":null}]}\n\n',
                b'data: {"id":"chatcmpl-9iY4Gi66tnBpsuuZ20bUxfiJmXYQC","object":"chat.completion.chunk","created":1720404416,"model":"gpt-3.5-turbo-1106","system_fingerprint":"fp_44132a4de3","usage": {"prompt_tokens": 35, "completion_tokens": 109, "total_tokens": 144},"choices":[{"index":0,"delta":{"content":"\\"greeting\\": \\"Hello James!\\"\\n}"},"logprobs":null,"finish_reason":null}]}\n\n',
                b"data: [DONE]\n\n",
            ],
        ),
    )

    # Run the task the first time
    task_run = stream_run_task_v1(
        int_api_client,
        task_id="greet",
        task_schema_id=1,
        task_input={"name": "John", "age": 30},
        model="gpt-4o-2024-11-20",
    )
    chunks = [c async for c in extract_stream_chunks(task_run)]

    await wait_for_completed_tasks(patched_broker)

    assert len(chunks) == 3
    assert chunks[0].get("id")

    for chunk in chunks[1:]:
        assert chunk.get("id") == chunks[0]["id"]

    assert chunks[-1]["task_output"] == {"greeting": "Hello James!"}
    assert chunks[-1]["cost_usd"] == 35 * 0.0000025 + 109 * 0.000010
    assert chunks[-1]["duration_seconds"] > 0


class TestChainOfThought:
    async def setup_task_and_version(
        self,
        test_client: IntegrationTestClient,
        model: str = "gemini-1.5-pro-002",
        should_use_chain_of_thought: bool = True,
    ):
        task = await test_client.create_task()

        test_client.mock_internal_task(
            "detect-chain-of-thought",
            task_output={"should_use_chain_of_thought": should_use_chain_of_thought},
        )

        version_response = await test_client.create_version(
            task=task,
            version_properties={"instructions": "some instructions", "model": model},
        )
        iteration: int = version_response["iteration"]
        assert version_response["properties"]["is_chain_of_thought_enabled"] is should_use_chain_of_thought
        return task, iteration

    async def test_run_with_steps(self, test_client: IntegrationTestClient):
        task, iteration = await self.setup_task_and_version(test_client)

        test_client.mock_vertex_call(
            model="gemini-1.5-pro-002",
            parts=[
                {
                    "text": '{"internal_agent_run_result": {"status": "success", "error": None},"internal_reasoning_steps": [{"title": "step title", "explaination": "step explaination", "output": "step output"}], "greeting": "Hello John!"}',
                    "inlineData": None,
                },
            ],
            usage={"promptTokenCount": 222, "candidatesTokenCount": 9, "totalTokenCount": 231},
        )

        task_run = await test_client.run_task_v1(
            task=task,
            task_input={"name": "John", "age": 32},
            version=iteration,
            metadata={"key1": "value1", "key2": "value2"},
        )

        # Check that "internal_reasoning_steps" is in the request body
        http_request = test_client.httpx_mock.get_request(url=re.compile(r".*googleapis.*"))
        assert http_request
        assert http_request.method == "POST"
        assert "internal_reasoning_steps" in http_request.content.decode("utf-8")

        assert task_run["task_output"] == {
            "greeting": "Hello John!",
        }
        assert task_run["reasoning_steps"] == [
            {"title": "step title", "step": "step explaination"},
        ]

        await test_client.wait_for_completed_tasks()

        fetched = await test_client.int_api_client.get(f"/v1/chiefofstaff.ai/agents/greet/runs/{task_run['id']}")
        assert fetched.status_code == 200
        fetched_task_run = fetched.json()
        assert fetched_task_run["task_output"] == {
            "greeting": "Hello John!",
        }
        assert fetched_task_run["reasoning_steps"] == [
            {"title": "step title", "step": "step explaination"},
        ]

        test_client.httpx_mock.reset(assert_all_responses_were_requested=False)

        # Re-run and trigger the cache
        cached_run = await test_client.run_task_v1(
            task=task,
            task_input={"name": "John", "age": 32},
            version=iteration,
            metadata={"key1": "value1", "key2": "value2"},
        )
        assert cached_run["reasoning_steps"] == [
            {"title": "step title", "step": "step explaination"},
        ]

    async def test_stream_with_steps(self, test_client: IntegrationTestClient):
        task, iteration = await self.setup_task_and_version(test_client, model="gpt-4o-2024-11-20")

        test_client.mock_openai_stream(
            deltas=[
                '{"internal_agent_run_result":{"status":"success","error":null},"internal_reasoning_steps":[{"title":"step ',
                'title","explaination":"step',
                ' explaination","output":"step output',
                '"}],"greeting":"Hello John!"}',
            ],
        )

        chunks = [
            c
            async for c in test_client.stream_run_task_v1(
                task=task,
                task_input={"name": "John", "age": 32},
                version=iteration,
                metadata={"key1": "value1", "key2": "value2"},
            )
        ]

        assert len(chunks) == 6
        assert chunks[0]["reasoning_steps"] == [{"title": "step "}]
        assert chunks[-1]["task_output"] == {"greeting": "Hello John!"}

        assert chunks[-1]["reasoning_steps"] == [
            {"title": "step title", "step": "step explaination"},
        ]

        # Do it again and trigger the cache
        chunks = [
            c
            async for c in test_client.stream_run_task_v1(
                task=task,
                task_input={"name": "John", "age": 32},
                version=iteration,
                metadata={"key1": "value1", "key2": "value2"},
            )
        ]

        assert len(chunks) == 2
        assert chunks[0]["task_output"] == chunks[-1]["task_output"] == {"greeting": "Hello John!"}
        assert (
            chunks[0]["reasoning_steps"]
            == chunks[-1]["reasoning_steps"]
            == [
                {"title": "step title", "step": "step explaination"},
            ]
        )

    async def test_run_without_steps(self, test_client: IntegrationTestClient):
        task, iteration = await self.setup_task_and_version(test_client, should_use_chain_of_thought=False)

        test_client.mock_vertex_call(
            model="gemini-1.5-pro-002",
            parts=[{"text": '{"greeting": "Hello John!"}', "inlineData": None}],
            usage={"promptTokenCount": 222, "candidatesTokenCount": 9, "totalTokenCount": 231},
        )

        task_run = await test_client.run_task_v1(
            task=task,
            task_input={"name": "John", "age": 30},
            version=iteration,
            metadata={"key1": "value1", "key2": "value2"},
        )

        # Check that "internal_reasoning_steps" is in the request body
        http_request = test_client.httpx_mock.get_request(url=re.compile(r".*googleapis.*"))
        assert http_request
        assert http_request.method == "POST"
        assert "internal_reasoning_steps" not in http_request.content.decode("utf-8")

        # assert task_run["version"]["properties"]["is_chain_of_thought_enabled"] is False
        assert task_run["task_output"] == {
            "greeting": "Hello John!",
        }
        assert "reasoning_steps" not in task_run

        await test_client.wait_for_completed_tasks()

        fetched = result_or_raise(
            await test_client.int_api_client.get(f"/chiefofstaff.ai/agents/greet/runs/{task_run['id']}"),
        )

        assert fetched["task_output"] == {
            "greeting": "Hello John!",
        }


async def test_run_with_500_error(httpx_mock: HTTPXMock, int_api_client: AsyncClient, patched_broker: InMemoryBroker):
    await create_task_without_required_fields(int_api_client, patched_broker, httpx_mock)

    # Add an evaluator to the task
    mock_openai_call(httpx_mock, status_code=500)
    mock_openai_call(httpx_mock, status_code=500, provider="azure_openai")

    # Run the task the first time
    with pytest.raises(HTTPStatusError) as e:
        await run_task_v1(
            int_api_client,
            task_id="greet",
            task_schema_id=1,
            task_input={"name": "John", "age": 30},
            model="gpt-4o-2024-11-20",
        )
    assert e.value.response.status_code == 424

    await wait_for_completed_tasks(patched_broker)

    requests = await get_amplitude_requests(httpx_mock)
    assert len(requests) == 1
    assert requests[0]["events"][0]["event_properties"]["error_code"] == "provider_internal_error"


@pytest.fixture(scope="function", params=[True, False])
def block_run_for_no_credits(request: pytest.FixtureRequest):
    from api.dependencies import run as run_deps

    _prev_block_run_for_no_credits = run_deps._BLOCK_RUN_FOR_NO_CREDITS  # pyright: ignore [reportPrivateUsage]
    run_deps._BLOCK_RUN_FOR_NO_CREDITS = request.param  # pyright: ignore [reportPrivateUsage]
    yield request.param
    run_deps._BLOCK_RUN_FOR_NO_CREDITS = _prev_block_run_for_no_credits  # pyright: ignore [reportPrivateUsage]


async def test_run_schema_insufficient_credits(
    int_api_client: AsyncClient,
    httpx_mock: HTTPXMock,
    patched_broker: InMemoryBroker,
    block_run_for_no_credits: bool,
):
    # Create a task with the patched broker and HTTPXMock
    await create_task(int_api_client, patched_broker, httpx_mock)

    # Fetch the organization settings before running the task
    org = result_or_raise(await int_api_client.get("/_/organization/settings"))
    assert org["current_credits_usd"] == 10.0  # Initial credits are $5.00

    # Get the model's cost per token for the specific model (GPT-4o-2024-05-13)
    model_data = OPENAI_PROVIDER_DATA[Model.GPT_4O_2024_11_20]
    prompt_cost_per_token = model_data.text_price.prompt_cost_per_token

    # Adjust the number of prompt tokens to account for floating-point precision issues
    tokens_for_one_dollar = int(round(1 / prompt_cost_per_token))

    # Mock the OpenAI API response with usage that costs slightly more than $1
    mock_openai_call(
        httpx_mock,
        usage={
            "prompt_tokens": 6 * tokens_for_one_dollar,
            "completion_tokens": 0,  # No completion tokens
        },
    )

    # Create and run a task that consumes $6 worth of prompt tokens
    run1 = await run_task_v1(
        int_api_client,
        task_id="greet",
        task_schema_id=1,
        task_input={"name": "John", "age": 30},
        model="gpt-4o-2024-11-20",
    )
    await wait_for_completed_tasks(patched_broker)
    assert pytest.approx(run1["cost_usd"], 0.001) == 6.0, "sanity"  # pyright: ignore [reportUnknownMemberType]

    # Check that credits have been reduced by $1
    org = result_or_raise(await int_api_client.get("/_/organization/settings"))
    assert pytest.approx(org["current_credits_usd"], 0.001) == 4.0  ## pyright: ignore [reportUnknownMemberType]

    # Now we should succeed again but credits will be negative
    await run_task_v1(
        int_api_client,
        task_id="greet",
        task_schema_id=1,
        task_input={"name": "John", "age": 31},
        model="gpt-4o-2024-11-20",
    )

    await wait_for_completed_tasks(patched_broker)

    org = result_or_raise(await int_api_client.get("/_/organization/settings"))
    assert pytest.approx(org["current_credits_usd"], 0.001) == -2.0  # pyright: ignore [reportUnknownMemberType]

    if block_run_for_no_credits:
        with pytest.raises(HTTPStatusError) as e:
            await run_task_v1(
                int_api_client,
                task_id="greet",
                task_schema_id=1,
                task_input={"name": "John", "age": 30},
                model="gpt-4o-2024-11-20",
            )

        assert e.value.response.status_code == 402
    else:
        await run_task_v1(
            int_api_client,
            task_id="greet",
            task_schema_id=1,
            task_input={"name": "John", "age": 30},
            model="gpt-4o-2024-11-20",
        )


async def test_run_public_task_with_different_tenant(
    int_api_client: AsyncClient,
    httpx_mock: HTTPXMock,
    patched_broker: InMemoryBroker,
):
    task = await create_task(int_api_client, patched_broker, httpx_mock)
    mock_openai_call(
        httpx_mock,
        usage={
            "prompt_tokens": int(round(2 * 1 / 0.000_002_5)),  # prompt count for 2$ on GPT_4O_2024_11ß_20
            "completion_tokens": 0,  # No completion tokens
        },
    )

    # No groups yet
    groups = await list_groups(int_api_client, task)
    assert len(groups) == 0, "sanity"

    _DIFFERENT_JWT = "eyJhbGciOiJFUzI1NiJ9.eyJ0ZW5hbnQiOiJub3RjaGllZm9mc3RhZmYuYWkiLCJzdWIiOiJndWlsbGF1bWVAbm90Y2hpZWZvZnN0YWZmLmFpIiwib3JnSWQiOiJhbm90aGVyX29ybCIsIm9yZ1NsdWciOiJhbm90aGVyLXRlc3QtMjEiLCJpYXQiOjE3MTU5ODIzNTEsImV4cCI6MTgzMjE2NjM1MX0.tGlIHc59ed_qAjXyb6aDtg16gsRVzcC6lBueU_E3k44NIO2XkBVAmN9CJO1PwUd5ldbHYsQCpw_wYMfkfW7GKw"

    other_client = AsyncClient(
        transport=int_api_client._transport,  # pyright: ignore [reportPrivateUsage]
        base_url=int_api_client.base_url,
        headers={
            "Authorization": f"Bearer {_DIFFERENT_JWT}",
        },
    )

    org_1 = result_or_raise(await int_api_client.get("/_/organization/settings"))
    assert org_1["current_credits_usd"] == 10.0, "sanity"
    assert org_1["slug"] == "test-21"  # sanity

    org_2 = result_or_raise(await other_client.get("/_/organization/settings"))
    assert org_2["current_credits_usd"] == 5.0, "sanity"
    assert org_2["slug"] == "another-test-21"  # sanity

    base_task_kwargs: dict[str, Any] = {
        "task_id": task["task_id"],
        "task_schema_id": task["task_schema_id"],
        "model": "gpt-4o-2024-11-20",
        "tenant": "test-21",
    }
    # Sanity check that we can't run the task with the other user
    with pytest.raises(HTTPStatusError) as e:
        await run_task_v1(other_client, task_input={"name": "John", "age": 30}, **base_task_kwargs)
    assert e.value.response.status_code == 404

    # Make the task public
    result_or_raise(await int_api_client.patch(f"/_/agents/{task['task_id']}", json={"is_public": True}))

    # Sanity check that we can fetch the task
    fetched_task = result_or_raise(
        await other_client.get(f"/test-21/agents/{task['task_id']}/schemas/{task['task_schema_id']}"),
    )
    assert fetched_task["name"] == "Greet"

    # Check that we can run the task with the other user
    task_run = await run_task_v1(
        other_client,
        task_input={"name": "John", "age": 31},
        **base_task_kwargs,
    )

    await wait_for_completed_tasks(patched_broker)

    fetched_task_run = result_or_raise(
        await int_api_client.get(f"/_/agents/greet/runs/{task_run['id']}"),
    )
    assert fetched_task_run["author_uid"] == org_2["uid"]
    assert fetched_task_run["group"]["iteration"] == 0

    await wait_for_completed_tasks(patched_broker)

    org_1 = result_or_raise(await int_api_client.get("/_/organization/settings"))
    assert org_1["current_credits_usd"] == 10.0, "credits should not be deducted from original organization"

    org_2 = result_or_raise(await other_client.get("/_/organization/settings"))
    assert pytest.approx(org_2["current_credits_usd"], 0.1) == 3  # pyright: ignore [reportUnknownMemberType]

    # List groups for the task
    groups = await list_groups(int_api_client, task)
    assert len(groups) == 0, "we should still not have any groups since the last one was run by another user"

    # Just for sanity, let's make sure we can run the task again with the original user
    task_run = await run_task_v1(
        int_api_client,
        task_input={"name": "John", "age": 31},
        **base_task_kwargs,
    )
    await wait_for_completed_tasks(patched_broker)
    fetched_task_run = result_or_raise(
        await int_api_client.get(f"/_/agents/greet/runs/{task_run['id']}"),
    )
    assert fetched_task_run["group"]["iteration"] == 1
    assert fetched_task_run.get("author_tenant") is None

    # Check groups
    groups = await list_groups(int_api_client, task)
    assert len(groups) == 1

    # Check that I can list runs with the other user
    runs = result_or_raise(await other_client.post("/v1/test-21/agents/greet/runs/search", json={}))
    assert len(runs["items"]) == 2


async def test_run_image(
    int_api_client: AsyncClient,
    httpx_mock: HTTPXMock,
    patched_broker: InMemoryBroker,
):
    task = await create_task(
        int_api_client,
        patched_broker,
        httpx_mock,
        input_schema={"type": "object", "properties": {"image": {"$ref": "#/$defs/File", "format": "image"}}},
    )

    mock_openai_call(httpx_mock)

    httpx_mock.add_response(
        url="https://media3.giphy.com/media/v1.Y2lkPTc5MGI3NjExYXQxbTFybW0wZWs2M3RkY3gzNXZlbXp4aHhkcTl4ZzltN2V6Y21lcCZlcD12MV9pbnRlcm5hbF9naWZfYnlfaWQmY3Q9cw/rkFQ8LrdXcP5e/giphy.webp",
        content=b"hello",
    )

    res = await run_task_v1(
        int_api_client,
        task_id=task["task_id"],
        task_schema_id=task["task_schema_id"],
        task_input={
            "image": {
                "url": "https://media3.giphy.com/media/v1.Y2lkPTc5MGI3NjExYXQxbTFybW0wZWs2M3RkY3gzNXZlbXp4aHhkcTl4ZzltN2V6Y21lcCZlcD12MV9pbnRlcm5hbF9naWZfYnlfaWQmY3Q9cw/rkFQ8LrdXcP5e/giphy.webp",
            },
        },
    )
    await wait_for_completed_tasks(patched_broker)
    fetched_task_run = result_or_raise(
        await int_api_client.get(f"/chiefofstaff.ai/agents/greet/runs/{res['id']}"),
    )
    assert fetched_task_run["task_input"]["image"]["content_type"] == "image/webp"


async def test_run_invalid_file(int_api_client: AsyncClient, httpx_mock: HTTPXMock, patched_broker: InMemoryBroker):
    task = await create_task(
        int_api_client,
        patched_broker,
        httpx_mock,
        input_schema={"type": "object", "properties": {"image": {"$ref": "#/$defs/File", "format": "image"}}},
    )

    mock_openai_call(
        httpx_mock,
        status_code=400,
        json={"error": {"message": "Image is not a valid file"}},
    )

    httpx_mock.add_response(
        # Content type is not guessable from URL but only from the data
        url="https://bla.com/file",
        content=b"1234",
    )

    with pytest.raises(HTTPStatusError) as e:
        await run_task_v1(
            int_api_client,
            task["task_id"],
            task["task_schema_id"],
            task_input={"image": {"url": "https://bla.com/file"}},
            # TODO: we should not have to force the provider here, the error should not be an unknonw provider error
            version={"model": Model.GPT_4O_2024_11_20, "provider": Provider.OPEN_AI},
        )

    assert e.value.response.status_code == 400


async def test_run_image_guessable_content_type(
    int_api_client: AsyncClient,
    httpx_mock: HTTPXMock,
    patched_broker: InMemoryBroker,
):
    task = await create_task(
        int_api_client,
        patched_broker,
        httpx_mock,
        input_schema={"type": "object", "properties": {"image": {"$ref": "#/$defs/File", "format": "image"}}},
    )

    mock_openai_call(httpx_mock)

    httpx_mock.add_response(
        # Content type is not guessable from URL but only from the data
        url="https://media3.giphy.com/media/giphy",
        content=fixture_bytes("files/test.webp"),
    )

    res = await run_task_v1(
        int_api_client,
        task_id=task["task_id"],
        task_schema_id=task["task_schema_id"],
        task_input={
            "image": {
                "url": "https://media3.giphy.com/media/giphy",
            },
        },
    )
    await wait_for_completed_tasks(patched_broker)
    fetched_task_run = result_or_raise(
        await int_api_client.get(f"/chiefofstaff.ai/agents/greet/runs/{res['id']}"),
    )
    assert fetched_task_run["task_input"]["image"]["content_type"] == "image/webp"

    req = httpx_mock.get_request(url=openai_endpoint())

    assert req
    req_body = request_json_body(req)

    image_url_content = req_body["messages"][1]["content"][1]  # text message is first, image message is second
    assert image_url_content["type"] == "image_url"
    assert image_url_content["image_url"]["url"] == "https://media3.giphy.com/media/giphy"


async def test_run_image_not_guessable_content_type(
    int_api_client: AsyncClient,
    httpx_mock: HTTPXMock,
    patched_broker: InMemoryBroker,
):
    task = await create_task(
        int_api_client,
        patched_broker,
        httpx_mock,
        input_schema={"type": "object", "properties": {"image": {"$ref": "#/$defs/File", "format": "image"}}},
    )

    mock_openai_call(httpx_mock)

    # Acquire the lock to block the callback
    lock = asyncio.Lock()
    await lock.acquire()

    async def wait_before_returning(request: httpx.Request):
        await lock.acquire()

        return httpx.Response(
            status_code=200,
            content=b"not a standard image",
        )

    httpx_mock.add_callback(
        url="https://media3.giphy.com/media/giphy",
        callback=wait_before_returning,
    )

    res = await run_task_v1(
        int_api_client,
        task_id=task["task_id"],
        task_schema_id=task["task_schema_id"],
        task_input={
            "image": {
                "url": "https://media3.giphy.com/media/giphy",
            },
        },
    )
    # Release the lock to let the callback return
    lock.release()

    await wait_for_completed_tasks(patched_broker)
    fetched_task_run = result_or_raise(
        await int_api_client.get(f"/chiefofstaff.ai/agents/greet/runs/{res['id']}"),
    )
    assert not fetched_task_run["task_input"]["image"].get("content_type")

    req = httpx_mock.get_request(url=openai_endpoint())
    assert req
    req_body = request_json_body(req)

    image_url_content = req_body["messages"][1]["content"][1]  # text message is first, image message is second
    assert image_url_content["type"] == "image_url"
    # Open AI supports using a * content type so no need to block here
    assert image_url_content["image_url"]["url"] == "https://media3.giphy.com/media/giphy"


# We previously inserted 2 runs with duplicate IDs to create a storage failure, but
# since we are going straight to clickhouse, inserting duplicate runs will not fail
# Instead, the run will be purged at a later time by clickhouse itself if the sorting key is the same.
# So to create a storage failure, we have to mock the storage to fail.
@patch("clickhouse_connect.driver.asyncclient.AsyncClient.insert", side_effect=Exception("Storage failure"))
async def test_run_storage_fails(
    mock_insert: Mock,
    int_api_client: AsyncClient,
    httpx_mock: HTTPXMock,
    patched_broker: InMemoryBroker,
):
    """Check that the runs still go through even if the storage fails"""
    task = await create_task(int_api_client, patched_broker, httpx_mock)
    mock_openai_call(httpx_mock)

    run1 = await run_task_v1(
        int_api_client,
        task["task_id"],
        task["task_schema_id"],
        run_id="019526bf-0202-70ed-8a2f-9e1fddd02e8b",
        use_cache="never",
    )
    assert run1["id"] == "019526bf-0202-70ed-8a2f-9e1fddd02e8b"
    assert run1["task_output"] == {"greeting": "Hello James!"}
    # Run is stored as a background task
    await wait_for_completed_tasks(patched_broker)

    mock_insert.assert_awaited()
    assert mock_insert.call_count == 3  # we tried to store the run 3 times since we have 3 retries

    runs = result_or_raise(await int_api_client.get(task_schema_url(task, "runs")))["items"]
    assert len(runs) == 0


async def test_run_audio_openai(test_client: IntegrationTestClient):
    task = await test_client.create_task(
        input_schema={"type": "object", "properties": {"audio": {"$ref": "#/$defs/File", "format": "audio"}}},
    )

    test_client.mock_openai_call(provider="openai")
    run = await test_client.run_task_v1(
        task=task,
        task_input={
            "audio": {
                "content_type": "audio/mpeg",
                "data": "fefezef=",
            },
        },
        model="gpt-4o-audio-preview-2024-10-01",
    )

    await test_client.wait_for_completed_tasks()

    req = test_client.httpx_mock.get_request(
        url="https://api.openai.com/v1/chat/completions",
    )
    assert req
    req_body = request_json_body(req)

    message_1 = req_body["messages"][1]["content"][1]  # text message is first, audio message is second
    assert message_1["type"] == "input_audio"
    assert message_1["input_audio"]["format"] == "mp3"

    # Get run
    fetched_run = await test_client.fetch_run(task, run=run)
    assert fetched_run["task_input"]["audio"] == {
        "content_type": "audio/mpeg",
        "url": test_client.storage_url(
            task,
            "7f1d285a8d5bda9b6c3af1cbec3cef932204877a4bd7223fc7281c7706877905.mp3",
        ),
        "storage_url": test_client.storage_url(
            task,
            "7f1d285a8d5bda9b6c3af1cbec3cef932204877a4bd7223fc7281c7706877905.mp3",
        ),
    }
    assert fetched_run["task_output"] == {"greeting": "Hello James!"}


def read_audio_file(file_path: str) -> str:
    with open(file_path, "r") as file:
        return file.read()


async def test_openai_stream_with_audio(
    httpx_mock: HTTPXMock,
    int_api_client: AsyncClient,
    patched_broker: InMemoryBroker,
):
    await create_task(
        int_api_client,
        patched_broker,
        httpx_mock,
        input_schema={"type": "object", "properties": {"audio": {"$ref": "#/$defs/File", "format": "audio"}}},
    )

    httpx_mock.add_response(
        url="https://api.openai.com/v1/chat/completions",
        stream=IteratorStream(
            [
                b'data: {"id":"1","object":"chat.completion.chunk","created":1720404416,"model":"gpt-4o-audio-preview-2024-10-01","system_fingerprint":"fp_44132a4de3","choices":[{"index":0,"delta":{"role":"assistant","content":""},"logprobs":null,',
                b'"finish_reason":null}]}\n\ndata: {"id":"chatcmpl-9iY4Gi66tnBpsuuZ20bUxfiJmXYQC","object":"chat.completion.chunk","created":1720404416,"model":"gpt-3.5-turbo-1106","system_fingerprint":"fp_44132a4de3","choices":[{"index":0,"delta":{"content":"{\\n"},"logprobs":null,"finish_reason":null}]}\n\n',
                b'data: {"id":"chatcmpl-9iY4Gi66tnBpsuuZ20bUxfiJmXYQC","object":"chat.completion.chunk","created":1720404416,"model":"gpt-4o-audio-preview-2024-10-01","system_fingerprint":"fp_44132a4de3","usage": {"prompt_tokens": 35, "completion_tokens": 109, "total_tokens": 144},"choices":[{"index":0,"delta":{"content":"\\"greeting\\": \\"Hello James!\\"\\n}"},"logprobs":null,"finish_reason":null}]}\n\n',
                b"data: [DONE]\n\n",
            ],
        ),
    )
    data = fixture_bytes("files/sample.mp3")

    # Run the task the first time
    task_run = stream_run_task_v1(
        int_api_client,
        task_id="greet",
        task_schema_id=1,
        task_input={
            "audio": {
                "data": b64encode(data).decode(),
                "content_type": "audio/mpeg",
            },
        },
        model="gpt-4o-audio-preview-2024-12-17",
    )
    chunks = [c async for c in extract_stream_chunks(task_run)]

    await wait_for_completed_tasks(patched_broker)

    assert len(chunks) == 3
    assert chunks[0].get("id")

    for chunk in chunks[1:]:
        assert chunk.get("id") == chunks[0]["id"]

    assert chunks[-1]["task_output"] == {"greeting": "Hello James!"}
    assert pytest.approx(0.0011775, 0.000001) == chunks[-1]["cost_usd"]  # pyright: ignore reportUnknownArgumentType
    assert chunks[-1]["duration_seconds"] > 0


async def test_legacy_tokens(
    int_api_client: AsyncClient,
    httpx_mock: HTTPXMock,
    patched_broker: InMemoryBroker,
    integration_storage: Any,
):
    # First call will fail because there is no tenant record
    # And we don't auto-create tenants based on deprecated tokens
    headers = {"Authorization": f"Bearer {LEGACY_TEST_JWT}"}
    with pytest.raises(HTTPStatusError) as e:
        await run_task_v1(int_api_client, task_id="greet", task_schema_id=1, headers=headers)
    assert e.value.response.status_code == 401

    # Now create a deprecated tenant record
    # It's deprecated because the tenant
    await integration_storage._organization_collection.insert_one(
        {
            "org_id": "org_2iPlfJ5X4LwiQybM9qeT00YPdBe",
            "tenant": "chiefofstaff.ai",
            "domain": "chiefofstaff.ai",
            "uid": id_uint32(),
            "added_credits_usd": 10,
            "current_credits_usd": 10,
        },
    )

    task = await create_task(int_api_client, patched_broker, httpx_mock)
    mock_openai_call(httpx_mock)
    await run_task_v1(int_api_client, task_id=task["task_id"], task_schema_id=task["task_schema_id"], headers=headers)


async def test_run_with_private_fields(
    int_api_client: AsyncClient,
    httpx_mock: HTTPXMock,
    patched_broker: InMemoryBroker,
):
    task = await create_task(
        int_api_client,
        patched_broker,
        httpx_mock,
        input_schema={"type": "object", "properties": {"image": {"$ref": "#/$defs/File", "format": "image"}}},
    )
    mock_openai_call(httpx_mock)

    file_url = "https://media3.giphy.com/media/giphy.png"

    httpx_mock.add_response(url=file_url, content=b"1234")

    run = await run_task_v1(
        int_api_client,
        task_id=task["task_id"],
        task_schema_id=task["task_schema_id"],
        private_fields=["task_input.image.data"],
        task_input={
            "image": {
                "url": file_url,
            },
        },
    )

    await wait_for_completed_tasks(patched_broker)

    fetched_run = await fetch_run(int_api_client, task, run=run)
    assert fetched_run["task_input"]["image"] == {
        "url": file_url,
        "content_type": "image/png",
    }


async def test_surface_default_errors(test_client: IntegrationTestClient):
    # Check we surface errors that are not a provider error like invalid file errors
    task = await test_client.create_task(
        input_schema={"type": "object", "properties": {"image": {"$ref": "#/$defs/File", "format": "image"}}},
    )

    # Sending an invalid file payload will raise an error as the first streamed chunk
    chunks = [
        c
        async for c in test_client.stream_run_task_v1(
            task,
            task_input={"image": {"storage_url": "not-a-url", "content_type": "image/png"}},
        )
    ]
    assert len(chunks) == 1
    assert chunks[0] == {
        "error": {
            "details": {
                "file": {
                    "content_type": "image/png",
                    "storage_url": "not-a-url",
                },
                "file_url": None,
            },
            "message": "No data or URL provided for image",
            "status_code": 400,
            "code": "invalid_file",
        },
    }


async def test_tool_calling_not_supported(test_client: IntegrationTestClient):
    """Tests that the correct error is raised when the model does not support tool calling"""

    task = await test_client.create_task()

    with pytest.raises(HTTPStatusError) as exc_info:
        await test_client.run_task_v1(
            task,
            version={
                "model": Model.GEMINI_2_0_FLASH_THINKING_EXP_0121.value,  # model that does not support tool calling
                "instructions": "Use @perplexity-sonar-pro",  # instructions that triggers tool calling activation
            },
        )

    content_json = json.loads(exc_info.value.response.content)
    assert content_json["error"]["status_code"] == 400
    assert content_json["error"]["code"] == "model_does_not_support_mode"
    assert content_json["error"]["message"] == "gemini-2.0-flash-thinking-exp-01-21 does not support tool calling"


async def test_tool_calling_not_supported_streaming(test_client: IntegrationTestClient):
    """Tests that the correct error is raised when the model does not support tool calling"""
    task = await test_client.create_task()

    chunks = [
        c
        async for c in test_client.stream_run_task_v1(
            task,
            version={
                "model": Model.GEMINI_2_0_FLASH_THINKING_EXP_0121.value,  # model that does not support tool calling
                "instructions": "Use @perplexity-sonar-pro",  # instructions that triggers tool calling activation
            },
        )
    ]
    assert chunks
    assert chunks[0]["error"]["status_code"] == 400
    assert chunks[0]["error"]["code"] == "model_does_not_support_mode"
    assert chunks[0]["error"]["message"] == "gemini-2.0-flash-thinking-exp-01-21 does not support tool calling"


async def test_structured_generation_failure_and_retry(
    test_client: IntegrationTestClient,
):
    # Check we surface errors that are not a provider error like invalid file errors
    task = await test_client.create_task()

    # First call will fail with a schema error
    test_client.mock_openai_call(
        status_code=400,
        json={
            "error": {
                "type": "invalid_request_error",
                "message": "Invalid schema",
                "param": "response_format",
            },
        },
    )
    # Second call will succeed
    test_client.mock_openai_call()

    await test_client.run_task_v1(task, model=Model.GPT_4O_2024_11_20)

    requests = test_client.httpx_mock.get_requests(
        url=openai_endpoint(),
    )
    assert len(requests) == 2
    body1 = request_json_body(requests[0])
    body2 = request_json_body(requests[1])
    assert body1["response_format"]["type"] == "json_schema"
    assert body2["response_format"]["type"] == "json_object"


async def test_structured_generation_failure_and_retry_with_provider(
    test_client: IntegrationTestClient,
):
    # Check we surface errors that are not a provider error like invalid file errors
    task = await test_client.create_task()

    # First call will fail with a schema error
    test_client.mock_openai_call(
        status_code=400,
        json={
            "error": {
                "type": "invalid_request_error",
                "message": "Invalid schema",
                "param": "response_format",
            },
        },
        provider="openai",
    )
    # Second call will succeed
    test_client.mock_openai_call(provider="openai")

    await test_client.run_task_v1(task, version={"model": Model.GPT_4O_2024_11_20, "provider": "openai"})

    requests = test_client.httpx_mock.get_requests(url=openai_endpoint())
    assert len(requests) == 2
    body1 = request_json_body(requests[0])
    body2 = request_json_body(requests[1])
    assert body1["response_format"]["type"] == "json_schema"
    assert body2["response_format"]["type"] == "json_object"


async def test_no_provider_for_model(test_client: IntegrationTestClient):
    # Check that if we create the group before hand and use it, the run has no provider
    task = await test_client.create_task()

    group = await test_client.create_version(task, {"model": "gpt-4o-2024-11-20", "temperature": 0.5})
    assert "provider" not in group["properties"]
    assert group["properties"]["model"] == "gpt-4o-2024-11-20", "sanity"
    assert group["properties"]["temperature"] == 0.5, "sanity"
    assert group["iteration"] == 1, "sanity"

    test_client.mock_openai_call()

    # Now run the task with the group
    run = await test_client.run_task_v1(task, version=group["iteration"])
    assert run

    # Fetch the run and check the version
    fetched_run = await test_client.fetch_run(task, run_id=run["id"])
    assert fetched_run["group"]["iteration"] == 1, "sanity"
    assert not fetched_run["group"]["properties"].get("provider")

    # list groups
    groups = result_or_raise(await test_client.int_api_client.get(task_schema_url(task, "groups")))["items"]
    assert len(groups) == 1
    assert groups[0]["iteration"] == 1


async def test_latest_gemini_model(test_client: IntegrationTestClient):
    task = await test_client.create_task()

    test_client.mock_vertex_call(model=Model.GEMINI_1_5_PRO_002)
    run = await test_client.run_task_v1(task, model=Model.GEMINI_1_5_PRO_LATEST)
    # Run will not fail here if the Gemini 1.5 Pro 002 is used since latest does not point to anything
    assert run

    # Fetch the version and check the model
    version = result_or_raise(await test_client.int_api_client.get(task_schema_url(task, "groups")))["items"][0]
    assert version["properties"]["model"] == Model.GEMINI_1_5_PRO_LATEST

    # Also fetch the run and check the model
    fetched_run = await test_client.fetch_run(task, run_id=run["id"])
    assert fetched_run["group"]["properties"]["model"] == Model.GEMINI_1_5_PRO_LATEST
    assert fetched_run["metadata"][METADATA_KEY_USED_MODEL] == Model.GEMINI_1_5_PRO_002


async def test_tool_call_recursion(test_client: IntegrationTestClient):
    task = await test_client.create_task(
        output_schema={
            "type": "object",
            "properties": {
                "greeting": {"type": "string"},
            },
        },
    )

    # Create a version that includes a tool call
    version = await test_client.create_version(
        task,
        version_properties={
            "model": Model.GPT_4O_2024_11_20,
            "instructions": "@search @browser-text",
        },
    )
    version_properties = version["properties"]
    assert set(version_properties["enabled_tools"]) == {"@search-google", "@browser-text"}

    test_client.reset_httpx_mock()

    # First call returns a tool call
    test_client.mock_openai_call(
        tool_calls_content=[
            {
                "id": "some_id",
                "type": "function",
                "function": {"name": "search-google", "arguments": '{"query": "bla"}'},
            },
        ],
    )
    # Then we return the same tool call but with an output as well
    test_client.mock_openai_call(
        json_content={
            "greeting": "Hello James!",
            "internal_agent_run_result": {"status": "success"},
        },
        tool_calls_content=[
            {
                "id": "some_id",
                "type": "function",
                "function": {"name": "search-google", "arguments": '{"query": "bla"}'},
            },
        ],
    )

    test_client.httpx_mock.add_response(
        url="https://google.serper.dev/search",
        text="blabla",
    )

    res = await test_client.run_task_v1(task, version=version["iteration"])
    assert res
    assert res["task_output"] == {
        "greeting": "Hello James!",
    }

    assert len(test_client.httpx_mock.get_requests(url="https://google.serper.dev/search")) == 1

    fetched_run = await fetch_run(test_client.int_api_client, task, res)
    assert fetched_run["task_output"] == {
        "greeting": "Hello James!",
    }

    assert len(fetched_run["llm_completions"]) == 2


async def test_tool_call_recursion_streaming(test_client: IntegrationTestClient):
    task = await test_client.create_task(
        output_schema={
            "type": "object",
            "properties": {
                "greeting": {"type": "string"},
            },
        },
    )

    # Create a version that includes a tool call
    version = await test_client.create_version(
        task,
        version_properties={
            "model": Model.GPT_4O_2024_11_20,
            "instructions": "@search @browser-text",
        },
    )
    version_properties = version["properties"]
    assert set(version_properties["enabled_tools"]) == {"@search-google", "@browser-text"}

    await test_client.wait_for_completed_tasks()

    # TODO: we should reset all callbacks here but it would break amplitude
    test_client.reset_http_requests()

    json_1: dict[str, Any] = {
        "internal_agent_run_result": {"status": "success"},
    }
    tool_call_1 = [
        {
            "index": 0,
            "id": "some_id",
            "type": "function",
            "function": {"name": "search-google", "arguments": '{"query"'},
        },
    ]
    tool_call_2 = [
        {
            "index": 0,
            "id": "some_id",
            "type": "function",
            "function": {"name": "search-google", "arguments": ': "b'},
        },
    ]
    tool_call_3 = [
        {
            "index": 0,
            "id": "some_id",
            "type": "function",
            "function": {"name": "search-google", "arguments": 'la"}'},
        },
    ]

    # First call returns a tool call
    test_client.mock_openai_stream(
        deltas=[json.dumps(json_1)],
        tool_calls_deltas=[tool_call_1, tool_call_2, tool_call_3],
    )
    json_1["greeting"] = "Hello James!"
    # Then we return the same tool call but with an output as well
    test_client.mock_openai_stream(
        deltas=[json.dumps(json_1)],
        tool_calls_deltas=[tool_call_1, tool_call_2, tool_call_3],
    )

    test_client.httpx_mock.add_response(
        url="https://google.serper.dev/search",
        text="blabla",
    )

    chunks = [c async for c in test_client.stream_run_task_v1(task, version=version["iteration"])]
    assert chunks

    assert len(test_client.httpx_mock.get_requests(url="https://google.serper.dev/search")) == 1

    fetched_run = await fetch_run(test_client.int_api_client, task, run_id=chunks[0]["id"])
    assert fetched_run["task_output"] == {
        "greeting": "Hello James!",
    }
    assert fetched_run["llm_completions"][0]["tool_calls"] == [
        {"tool_name": "@search-google", "tool_input_dict": {"query": "bla"}, "id": "some_id"},
    ]

    assert len(fetched_run["llm_completions"]) == 2


async def test_unknown_error_invalid_argument_max_tokens(
    int_api_client: AsyncClient,
    httpx_mock: HTTPXMock,
    patched_broker: InMemoryBroker,
):
    task = await create_task(int_api_client, patched_broker, httpx_mock)

    httpx_mock.add_response(
        status_code=400,
        json={
            "error": {
                "code": 400,
                "status": "INVALID_ARGUMENT",
                "message": "The input token count (1189051) exceeds the maximum number of tokens allowed (1000000).",
            },
        },
    )

    version = await create_version(
        int_api_client,
        task["task_id"],
        task["task_schema_id"],
        {"model": Model.GEMINI_1_5_FLASH_002},
    )
    with pytest.raises(HTTPStatusError) as exc_info:
        await run_task_v1(
            int_api_client,
            task_id=task["task_id"],
            task_schema_id=task["task_schema_id"],
            version=version["iteration"],
        )

    content_json = json.loads(exc_info.value.response.content)
    assert content_json["error"]["code"] == "max_tokens_exceeded"
    assert (
        content_json["error"]["message"]
        == "The input token count (1189051) exceeds the maximum number of tokens allowed (1000000)."
    )


async def test_latest_model(test_client: IntegrationTestClient):
    task = await test_client.create_task()

    test_client.mock_vertex_call(model=MODEL_DATAS[Model.GEMINI_1_5_FLASH_LATEST].model)  # type:ignore

    run = await test_client.run_task_v1(task, model=Model.GEMINI_1_5_FLASH_LATEST)
    fetched_run = await test_client.fetch_run(task, run_id=run["id"])

    assert fetched_run["cost_usd"] > 0
    assert fetched_run["llm_completions"][0]["usage"]["model_context_window_size"] > 0


async def test_partial_output(test_client: IntegrationTestClient):
    task = await test_client.create_task()

    test_client.mock_openai_call(
        status_code=200,
        # The response is valid but the tool call failed
        json_content={
            "greeting": "Hello, how can I help you today?",
            "internal_agent_run_result": {
                "status": "failure",
                "error": {
                    "error_code": "tool_call_error",
                },
            },
        },
    )
    with pytest.raises(HTTPStatusError) as e:
        await test_client.run_task_v1(task)

    assert e.value.response.status_code == 424
    raw = e.value.response.json()
    assert raw["error"]["code"] == "agent_run_failed"

    assert raw["id"]
    assert raw["task_output"] == {"greeting": "Hello, how can I help you today?"}


async def test_with_templated_instructions(test_client: IntegrationTestClient):
    instruction_template = """You're a highly knowledgeable, brilliant, creative, empathetic assistant, and a human partner.

Here are your instructions:
- You're helping a curious person named {{ name }}. Your tone is that of a friendly human assistant.
- Your answer must be limited to {{ max_chars }} characters or {{ max_tokens }} tokens whichever is reached first.
- The current date is {{ date }}.

{% if moments_context %}
{{ moments_context }}
{% endif %}

{{ context }}

{% if faq_answer %}
You can also use the FAQ agent response if that is useful to your answer: "{{ faq_answer }}"
{% endif %}"""

    task = await test_client.create_task(
        input_schema={
            "type": "object",
            "properties": {
                "name": {"type": "string"},
                "max_chars": {"type": "integer"},
                "max_tokens": {"type": "integer"},
                "date": {"type": "string"},
                "moments_context": {"type": "string"},
                "context": {"type": "string"},
                "faq_answer": {"type": "string"},
                "question": {"type": "string"},
            },
        },
    )

    test_client.mock_openai_call()

    run = await test_client.run_task_v1(
        task,
        task_input={
            "name": "John",
            "max_chars": 1000,
            "max_tokens": 500,
            "date": "2024-03-19",
            "context": "Some context",
            "question": "What is the meaning of life?",
        },
        version={"model": Model.GPT_4O_2024_11_20, "instructions": instruction_template},
    )

    # Check that the task input was not modified
    fetched_run = await test_client.fetch_run(task, run_id=run["id"])
    assert fetched_run["task_input"] == {
        "name": "John",
        "max_chars": 1000,
        "max_tokens": 500,
        "date": "2024-03-19",
        "context": "Some context",
        "question": "What is the meaning of life?",
    }

    request = test_client.httpx_mock.get_request(url=openai_endpoint())
    assert request
    messages: list[dict[str, Any]] = request_json_body(request)["messages"]
    assert len(messages) == 2
    assert "person named John" in messages[0]["content"]
    assert (
        '```json\n{\n  "type": "object",\n  "properties": {\n    "question": {\n      "type": "string"\n    }\n  }\n}\n```'
        in messages[0]["content"]
    )
    assert messages[1]["content"] == 'Input is:\n```json\n{\n  "question": "What is the meaning of life?"\n}\n```'

    completions = (await test_client.fetch_completions(task, run=run))["completions"]
    assert completions[0]["messages"][0]["content"] == messages[0]["content"]
    assert completions[0]["messages"][1]["content"] == messages[1]["content"]

    # Check with missing variables
    run = await test_client.run_task_v1(
        task,
        task_input={"name": "John"},
        version={"model": Model.GPT_4O_2024_11_20, "instructions": instruction_template},
    )
    assert run


async def test_fallback_on_unknown_provider(test_client: IntegrationTestClient):
    task = await test_client.create_task()

    test_client.mock_openai_call(status_code=400, json={"error": {"message": "This should not happen"}})
    # Sanity check that we raise an unknown error here
    with pytest.raises(HTTPStatusError) as e:
        res = await test_client.run_task_v1(
            task,
            version={"model": Model.GPT_4O_2024_11_20, "provider": Provider.OPEN_AI},
        )
    assert e.value.response.status_code == 400
    assert e.value.response.json()["error"]["code"] == "unknown_provider_error"

    test_client.mock_openai_call(provider="azure_openai")

    res = await test_client.run_task_v1(task, model=Model.GPT_4O_2024_11_20)
    assert res
    fetched_run = await test_client.fetch_run(task, run_id=res["id"])
    assert fetched_run["metadata"]["workflowai.providers"] == ["openai", "azure_openai"]


async def test_cache_with_image_url(test_client: IntegrationTestClient):
    """Check that the cache key is correctly computed and used when the input contains an image URL.
    Since we modify the input before storing it to add the content type and storage url, we had an issue
    where the cache key was computed based on the updated input."""

    # Create a task with an image
    task = await test_client.create_task(
        input_schema={
            "type": "object",
            "properties": {
                "image": {
                    "$ref": "#/$defs/Image",
                },
            },
        },
    )

    # Mock openai call and image response
    test_client.httpx_mock.add_response(
        url="https://media3.giphy.com/media/giphy",
        status_code=200,
        content=b"GIF87ahello",  # signature for gif
    )
    test_client.mock_openai_call()

    # Run the task with the image URL
    task_input = {
        "image": {
            "url": "https://media3.giphy.com/media/giphy",
        },
    }
    res = await test_client.run_task_v1(task, model=Model.GPT_4O_2024_11_20, task_input=task_input)
    assert res

    fetched = await test_client.fetch_run(task, run_id=res["id"])
    assert fetched["task_input_hash"] == "accf4d8caf343202d6c688003bf9e163", "sanity"

    res2 = await test_client.run_task_v1(task, model=Model.GPT_4O_2024_11_20, task_input=task_input)
    assert res2
    # Checking that we returned the same run and not a new one
    assert res2["id"] == res["id"]

    fetched_run = await test_client.fetch_run(task, run_id=res["id"])
    # The input contains the image URL as well as our storage
    assert fetched_run["task_input"] == {
        "image": {
            "url": "https://media3.giphy.com/media/giphy",
            "content_type": "image/gif",
            "storage_url": test_client.storage_url(
                task,
                "2801434f08433a71b4f618414724c5be7bda2bbb55b3c85f83b7c008585a61d8.gif",
            ),
        },
    }


async def test_image_not_found(test_client: IntegrationTestClient):
    # Create a task with an image
    task = await test_client.create_task(
        input_schema={
            "properties": {
                "image": {
                    "$ref": "#/$defs/Image",
                },
            },
        },
    )

    # The file does not exist
    test_client.httpx_mock.add_response(
        url="https://media3.giphy.com/media/giphy",
        status_code=404,
    )

    with pytest.raises(HTTPStatusError) as e:
        # Sending an image URL without a content type will force the runner to download the file
        await test_client.run_task_v1(
            task,
            model=Model.GEMINI_1_5_FLASH_LATEST,
            task_input={"image": {"url": "https://media3.giphy.com/media/giphy"}},
        )

    assert e.value.response.status_code == 400
    assert e.value.response.json()["error"]["code"] == "invalid_file"


class TestMultiProviderConfigs:
    # Patch a factory that has multiple providers for anthropic and fireworks
    @pytest.fixture(autouse=True)
    def multi_provider_factory(self):
        with patch.dict(
            os.environ,
            {
                "FIREWORKS_API_KEY": "fw_api_key_0",
                "FIREWORKS_API_KEY_1": "fw_api_key_1",
                "FIREWORKS_API_KEY_2": "fw_api_key_2",
                "ANTHROPIC_API_KEY": "anthropic_api_key_0",
                "ANTHROPIC_API_KEY_1": "anthropic_api_key_1",
                "ANTHROPIC_API_KEY_2": "anthropic_api_key_2",
            },
        ):
            factory = LocalProviderFactory()
            assert len(list(factory.get_providers(Provider.FIREWORKS))) == 3, "sanity fireworks"
            assert len(list(factory.get_providers(Provider.ANTHROPIC))) == 3, "sanity anthropic"
            with patch("core.runners.workflowai.workflowai_runner.WorkflowAIRunner.provider_factory", new=factory):
                yield factory

    @pytest.fixture()
    def patched_shuffle(self):
        idx = 0

        # Patch the shuffle with a deterministic round robin for the first item
        def _shuffle(iterable: list[Any]):
            if not iterable:
                return
            nonlocal idx
            val = iterable[0]
            iterable[0] = iterable[idx % len(iterable)]
            iterable[idx % len(iterable)] = val
            idx += 1

        with patch("random.shuffle", side_effect=_shuffle) as mock_shuffle:
            yield mock_shuffle

    async def test_multi_fireworks_providers(
        self,
        test_client: IntegrationTestClient,
        httpx_mock: HTTPXMock,
        patched_shuffle: Mock,
    ):
        """Check that the provider keys are correctly round robin-ed for fireworks"""
        task = await test_client.create_task(output_schema={"properties": {"city": {"type": "string"}}})

        count_by_api_key: dict[str, int] = {}

        def _callback(request: httpx.Request):
            assert request.headers["Authorization"].startswith("Bearer fw_api_key_")
            key = request.headers["Authorization"].removeprefix("Bearer fw_api_key_")
            count = count_by_api_key.get(key, 0)
            count_by_api_key[key] = count + 1
            return httpx.Response(status_code=200, json=fixtures_json("fireworks", "completion.json"))

        httpx_mock.add_callback(
            url="https://api.fireworks.ai/inference/v1/chat/completions",
            method="POST",
            callback=_callback,
        )

        for _ in range(10):
            await test_client.run_task_v1(task, model=Model.DEEPSEEK_R1_2501, use_cache="never", autowait=False)

        assert len(count_by_api_key) == 3, "sanity"
        keys = list(count_by_api_key.keys())
        assert keys == ["0", "1", "2"]
        assert [count_by_api_key[key] for key in keys] == [4, 3, 3]

    async def test_multi_fireworks_providers_with_errors(
        self,
        test_client: IntegrationTestClient,
        httpx_mock: HTTPXMock,
        patched_shuffle: Mock,
    ):
        """Check that the provider keys are correctly round robin-ed for fireworks
        and falls through whenever we hit a rate limit"""
        task = await test_client.create_task(output_schema={"properties": {"city": {"type": "string"}}})

        used_api_key: list[int] = []
        # We return a 429 every other call for each api key

        def _callback(request: httpx.Request):
            assert request.headers["Authorization"].startswith("Bearer fw_api_key_")
            key = request.headers["Authorization"].removeprefix("Bearer fw_api_key_")
            used_api_key.append(int(key))

            # Provider 1 returns a 429
            if key == "1":
                return httpx.Response(status_code=429)

            # Provider 2 returns a 500
            if key == "2":
                return httpx.Response(status_code=500)

            return httpx.Response(status_code=200, json=fixtures_json("fireworks", "completion.json"))

        httpx_mock.add_callback(
            url="https://api.fireworks.ai/inference/v1/chat/completions",
            method="POST",
            callback=_callback,
        )

        for _ in range(3):
            with contextlib.suppress(HTTPStatusError):
                await test_client.run_task_v1(task, model=Model.DEEPSEEK_R1_2501, use_cache="never", autowait=False)

        assert used_api_key == [
            # 1
            0,  # Call to provider 0 succeeds
            # 2
            1,  # Provider 1 so 429, second one in line is Provider 0
            0,
            # 3
            2,  # Provider 2 so 500, no fallback
        ]

    async def test_multi_anthropic_providers(
        self,
        test_client: IntegrationTestClient,
        multi_provider_factory: LocalProviderFactory,
        httpx_mock: HTTPXMock,
        patched_shuffle: Mock,
    ):
        """Anthropic we only shuffle the subsequent calls if the first call returns a 429"""
        task = await test_client.create_task(output_schema={"properties": {}})
        used_api_key: list[int] = []
        return_429 = False

        def _callback(request: httpx.Request):
            assert request.headers["x-api-key"].startswith("anthropic_api_key_")
            key = request.headers["x-api-key"].removeprefix("anthropic_api_key_")
            used_api_key.append(int(key))

            # Provider 0 returns a 429 every other call
            if key == "0":
                nonlocal return_429
                should_return_429 = return_429
                return_429 = not return_429
                if should_return_429:
                    return httpx.Response(status_code=429)

            return httpx.Response(status_code=200, json=fixtures_json("anthropic", "completion.json"))

        httpx_mock.add_callback(
            url="https://api.anthropic.com/v1/messages",
            method="POST",
            callback=_callback,
        )

        for _ in range(4):
            await test_client.run_task_v1(task, model=Model.CLAUDE_3_5_SONNET_LATEST, use_cache="never", autowait=False)

        assert used_api_key == [
            # 0
            0,  # First call to provider succeeds
            # 1
            0,  # Provider 0 so 429, second one in line is Provider 1
            1,
            # 2
            0,
            # 3
            0,
            2,
        ]

    async def test_fallback_to_other_provider(
        self,
        test_client: IntegrationTestClient,
        multi_provider_factory: LocalProviderFactory,
        httpx_mock: HTTPXMock,
    ):
        # Anthropic returns a 503
        httpx_mock.add_response(
            url="https://api.anthropic.com/v1/messages",
            method="POST",
            status_code=503,
        )

        # But we fallback to bedrock
        httpx_mock.add_response(
            url="https://bedrock-runtime.us-west-2.amazonaws.com/model/us.anthropic.claude-3-5-sonnet-20241022-v2:0/converse",
            method="POST",
            json=fixtures_json("bedrock", "completion.json"),
        )

        task = await test_client.create_task()

        res = await test_client.run_task_v1(
            task,
            model=Model.CLAUDE_3_5_SONNET_20241022,
            use_cache="never",
            autowait=False,
        )
        assert res

        # We only called anthropic once
        assert len(httpx_mock.get_requests(url="https://api.anthropic.com/v1/messages")) == 1


async def test_invalid_base64_data(test_client: IntegrationTestClient):
    """Check that we handle invalid base64 data correctly by returning an error immediately"""
    task = await test_client.create_task(
        input_schema={
            "properties": {
                "image": {
                    "$ref": "#/$defs/Image",
                },
            },
        },
    )

    with pytest.raises(HTTPStatusError) as e:
        # Sending an image URL without a content type will force the runner to download the file
        await test_client.run_task_v1(
            task,
            model=Model.GEMINI_1_5_FLASH_LATEST,
            task_input={"image": {"data": "iamnotbase64"}},
        )

    assert e.value.response.status_code == 400
    assert e.value.response.json()["error"]["code"] == "invalid_file"


<<<<<<< HEAD
async def test_empty_strings_are_not_stripped(test_client: IntegrationTestClient):
    """Check that we do not strip empty strings from the output when the model explicitly returns them
    except if they have a format
    """
    # Create a task with an output schema with an optional string
    task = await test_client.create_task(
        output_schema={
            "properties": {
                "greeting": {"type": "string"},
                "date": {"type": "string", "format": "date"},
            },
        },
    )
    test_client.mock_openai_call(json_content={"greeting": "", "date": ""})

    res = await test_client.run_task_v1(task, model=Model.GPT_4O_2024_11_20, task_input={"name": "John"})
    assert res
    assert res["task_output"]["greeting"] == ""
    assert "date" not in res["task_output"]
=======
async def test_invalid_unicode_chars(test_client: IntegrationTestClient):
    task = await test_client.create_task()
    test_client.mock_openai_call(bytes=fixture_bytes("openai", "invalid_unicode_chars.json"))

    res = await test_client.run_task_v1(task, model=Model.GPT_4O_2024_11_20)
    assert res["task_output"]["greeting"] == "The🐀 meaning of life is Préparation de co😁mmande."

    # Checking that the run was properly stored
    # Trying to make sure we din't get a surrogate not allowed
    # It would be nice to test with invalid surrogates, but it is hard to reproduce a failing payload
    fetched = await test_client.fetch_run(task, run_id=res["id"])
    assert fetched["task_output"]["greeting"] == "The🐀 meaning of life is Préparation de co😁mmande."
>>>>>>> f9a01728
<|MERGE_RESOLUTION|>--- conflicted
+++ resolved
@@ -1984,7 +1984,7 @@
     assert e.value.response.json()["error"]["code"] == "invalid_file"
 
 
-<<<<<<< HEAD
+
 async def test_empty_strings_are_not_stripped(test_client: IntegrationTestClient):
     """Check that we do not strip empty strings from the output when the model explicitly returns them
     except if they have a format
@@ -2004,7 +2004,7 @@
     assert res
     assert res["task_output"]["greeting"] == ""
     assert "date" not in res["task_output"]
-=======
+
 async def test_invalid_unicode_chars(test_client: IntegrationTestClient):
     task = await test_client.create_task()
     test_client.mock_openai_call(bytes=fixture_bytes("openai", "invalid_unicode_chars.json"))
@@ -2016,5 +2016,4 @@
     # Trying to make sure we din't get a surrogate not allowed
     # It would be nice to test with invalid surrogates, but it is hard to reproduce a failing payload
     fetched = await test_client.fetch_run(task, run_id=res["id"])
-    assert fetched["task_output"]["greeting"] == "The🐀 meaning of life is Préparation de co😁mmande."
->>>>>>> f9a01728
+    assert fetched["task_output"]["greeting"] == "The🐀 meaning of life is Préparation de co😁mmande."